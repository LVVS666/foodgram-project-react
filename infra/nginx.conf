--- conflicted
+++ resolved
@@ -1,48 +1,11 @@
 server {
     listen 80;
-    server_tokens off;
-    server_name 158.160.11.226;
-
-
-    location /admin/ {
-      proxy_pass http://backend:8000/admin/;
-    }
-
-    location /static/admin/ {
-        root /var/html/;
-    }
-
-    location /static/rest_framework/ {
-        root /var/html/;
-    }
-
-    location /static/colorfield/ {
-        root /var/html/;
-    }
-
-    location /media/ {
-        root /var/html/;
-    }
-
     location /api/docs/ {
         root /usr/share/nginx/html;
         try_files $uri $uri/redoc.html;
     }
 
     location /api/ {
-<<<<<<< HEAD
-=======
-        proxy_set_header        Host $host;
-        proxy_set_header        X-Forwarded-Host $host;
-        proxy_set_header        X-Forwarded-Server $host;
-        proxy_pass http://backend:8000;
-    }
-
-    location / {
-        root /usr/share/nginx/html;
-        index  index.html index.htm;
-        try_files $uri /index.html;
->>>>>>> 01c4e3a3
         proxy_set_header        Host $host;
         proxy_set_header        X-Forwarded-Host $host;
         proxy_set_header        X-Forwarded-Server $host;
@@ -62,4 +25,4 @@
             root   /var/html/frontend/;
           }
 
-    }+}